<<<<<<< HEAD
from torchbearer import metrics as metrics
=======
"""
The state is central in torchbearer, storing all of the relevant intermediate values that may be changed or replaced
during model fitting. This module defines classes for interacting with state and all of the built in state keys used
throughout torchbearer. The :func:`state_key` function can be used to create custom state keys for use in callbacks or
metrics.

Example: ::

    from torchbearer import state_key
    MY_KEY = state_key('my_test_key')
"""

>>>>>>> c2f765f1
import warnings

__keys__ = []


def state_key(key):
    """Computes and returns a non-conflicting key for the state dictionary when given a seed key

    :param key: The seed key - basis for new state key
    :type key: String
    :return: New state key
    :rtype: StateKey
    """
    return StateKey(key)


class StateKey(metrics.Metric):
    """ StateKey class that is a unique state key based on the input string key. State keys are also metrics which
    retrieve themselves from state.

    :param key: Base key
    :type key: String
    """
    def __init__(self, key):
        self.key = self._gen_key_(key)
        super().__init__(self.key)

    def process(self, state):
        return {self.name: state[self]}

    def process_final(self, state):
        return {self.name: state[self]}

    def _gen_key_(self, key):
        if key in __keys__:
            count = 1
            my_key = key + '_' + str(count)

            while my_key in __keys__:
                count += 1
                my_key = key + '_' + str(count)

            key = my_key

        __keys__.append(key)
        return key

    def __repr__(self):
        return self.key

    def __str__(self):
        return self.key

    def __eq__(self, other):
        return self.key == str(other)
        
    def __hash__(self):
        return self.key.__hash__()


class State(dict):
    """
    State dictionary that behaves like a python dict but accepts StateKeys
    """
    def __init__(self):
        super().__init__()

    def get_key(self, statekey):
        if isinstance(statekey, str):
            warnings.warn("State was accessed with a string: {}, generate keys with StateKey(str).".format(statekey), stacklevel=2)
        return statekey

    def __getitem__(self, key):
        return super().__getitem__(self.get_key(key))

    def __setitem__(self, key, val):
        super().__setitem__(self.get_key(key), val)

    def __delitem__(self, val):
        super().__delitem__(val)

    def __contains__(self, o: object) -> bool:
        return super().__contains__(self.get_key(o))

    def update(self, d):
        new_dict = {}
        for key in d:
            new_dict[self.get_key(key)] = d[key]
        super().update(new_dict)


#: The torchbearer version
VERSION = state_key('torchbearer_version')

#: The PyTorch module / model that will be trained
MODEL = state_key('model')

#: The criterion to use when model fitting
CRITERION = state_key('criterion')

#: The optimizer to use when model fitting
OPTIMIZER = state_key('optimizer')

#: The device currently in use by the :class:`.Trial` and PyTorch model
DEVICE = state_key('device')

#: The data type of tensors in use by the model, match this to avoid type issues
DATA_TYPE = state_key('dtype')

#: The list of metrics in use by the :class:`.Trial`
METRIC_LIST = state_key('metric_list')

#: The metric dict from the current batch of data
METRICS = state_key('metrics')

#: A self refrence to the Trial object for persistence etc.
SELF = state_key('self')

#: The current epoch number
EPOCH = state_key('epoch')

#: The total number of epochs to run for
MAX_EPOCHS = state_key('max_epochs')

#: The string name of the current data
DATA = state_key('data')

#: The current data generator (DataLoader)
GENERATOR = state_key('generator')

#: The current iterator
ITERATOR = state_key('iterator')

#: The current number of steps per epoch
STEPS = state_key('steps')

#: The train data generator in the Trial object
TRAIN_GENERATOR = state_key('train_generator')

#: The number of train steps to take
TRAIN_STEPS = state_key('train_steps')

#: The flag representing train data
TRAIN_DATA = state_key('train_data')

#: The validation data generator in the Trial object
VALIDATION_GENERATOR = state_key('validation_generator')

#: The number of validation steps to take
VALIDATION_STEPS = state_key('validation_steps')

#: The flag representing validation data
VALIDATION_DATA = state_key('validation_data')

#: The test data generator in the Trial object
TEST_GENERATOR = state_key('test_generator')

#: The number of test steps to take
TEST_STEPS = state_key('test_steps')

#: The flag representing test data
TEST_DATA = state_key('test_data')

#: A flag that can be set to true to stop the current fit call
STOP_TRAINING = state_key('stop_training')

#: The current batch of ground truth data
Y_TRUE = state_key('y_true')

#: The current batch of predictions
Y_PRED = state_key('y_pred')

#: The current batch of inputs
X = state_key('x')

#: The sampler which loads data from the generator onto the correct device
SAMPLER = state_key('sampler')

#: The current value for the loss
LOSS = state_key('loss')

#: The key which maps to the predictions over the dataset when calling predict
FINAL_PREDICTIONS = state_key('final_predictions')

#: The current batch number
BATCH = state_key('t')

#: The timings keys used by the timer callback
TIMINGS = state_key('timings')

#: The :class:`.CallbackList` object which is called by the Trial
CALLBACK_LIST = state_key('callback_list')

#: The history list of the Trial instance
HISTORY = state_key('history')

#: The optional arguments which should be passed to the backward call
BACKWARD_ARGS = state_key('backward_args')

# Legacy
VALIDATION_ITERATOR = 'validation_iterator'
TRAIN_ITERATOR = 'train_iterator'<|MERGE_RESOLUTION|>--- conflicted
+++ resolved
@@ -1,6 +1,3 @@
-<<<<<<< HEAD
-from torchbearer import metrics as metrics
-=======
 """
 The state is central in torchbearer, storing all of the relevant intermediate values that may be changed or replaced
 during model fitting. This module defines classes for interacting with state and all of the built in state keys used
@@ -12,8 +9,7 @@
     from torchbearer import state_key
     MY_KEY = state_key('my_test_key')
 """
-
->>>>>>> c2f765f1
+from torchbearer import metrics as metrics
 import warnings
 
 __keys__ = []
