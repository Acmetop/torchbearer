import unittest
from unittest.mock import Mock

<<<<<<< HEAD
import torch
import torchbearer
from torchbearer.metrics import MetricFactory, MetricList, Metric, MetricTree, AdvancedMetric
from torchbearer.metrics.primitives import CategoricalAccuracy

class TestMetricFactory(unittest.TestCase):
    def test_empty_build(self):
        factory = MetricFactory()
        self.assertTrue(factory.build() is None)
=======
from torchbearer.metrics import MetricList, Metric, MetricTree, AdvancedMetric
>>>>>>> 946bc394


class TestMetric(unittest.TestCase):
    def setUp(self):
        self._state = {
            torchbearer.Y_TRUE: torch.LongTensor([0, 1, 2, 2, 1]),
            torchbearer.Y_PRED: torch.FloatTensor([
                [0.9, 0.1, 0.1], # Correct
                [0.1, 0.9, 0.1], # Correct
                [0.1, 0.1, 0.9], # Correct
                [0.9, 0.1, 0.1], # Incorrect
                [0.9, 0.1, 0.1], # Incorrect
            ])
        }
        self._state[torchbearer.Y_PRED].requires_grad = True
        self._targets = [1, 1, 1, 0, 0]
        self._metric = CategoricalAccuracy()

    def test_requires_grad(self):
        result = self._metric.process(self._state)
        self.assertTrue(self._state[torchbearer.Y_PRED].requires_grad == True)
        self.assertTrue(result.requires_grad == False)


class TestMetricTree(unittest.TestCase):
    def test_process(self):
        root = Metric('test')
        root.process = Mock(return_value='test')
        leaf1 = Metric('test')
        leaf1.process = Mock(return_value={'test': 10})
        leaf2 = Metric('test')
        leaf2.process = Mock(return_value=None)

        tree = MetricTree(root)
        tree.add_child(leaf1)
        tree.add_child(leaf2)

        self.assertTrue(tree.process('args') == {'test': 10})

        root.process.assert_called_once_with('args')
        leaf1.process.assert_called_once_with('test')
        leaf2.process.assert_called_once_with('test')

    def test_process_final(self):
        root = Metric('test')
        root.process_final = Mock(return_value='test')
        leaf1 = Metric('test')
        leaf1.process_final = Mock(return_value={'test': 10})
        leaf2 = Metric('test')
        leaf2.process_final = Mock(return_value=None)

        tree = MetricTree(root)
        tree.add_child(leaf1)
        tree.add_child(leaf2)

        self.assertTrue(tree.process_final('args') == {'test': 10})

        root.process_final.assert_called_once_with('args')
        leaf1.process_final.assert_called_once_with('test')
        leaf2.process_final.assert_called_once_with('test')

    def test_train(self):
        root = Metric('test')
        root.train = Mock()
        leaf = Metric('test')
        leaf.train = Mock()

        tree = MetricTree(root)
        tree.add_child(leaf)

        tree.train()
        root.train.assert_called_once()
        leaf.train.assert_called_once()

    def test_eval(self):
        root = Metric('test')
        root.eval = Mock()
        leaf = Metric('test')
        leaf.eval = Mock()

        tree = MetricTree(root)
        tree.add_child(leaf)

        tree.eval()
        root.eval.assert_called_once()
        leaf.eval.assert_called_once()

    def test_reset(self):
        root = Metric('test')
        root.reset = Mock()
        leaf = Metric('test')
        leaf.reset = Mock()

        tree = MetricTree(root)
        tree.add_child(leaf)

        tree.reset({})
        root.reset.assert_called_once_with({})
        leaf.reset.assert_called_once_with({})


class TestMetricList(unittest.TestCase):
    def test_list_in_list(self):
        metric = MetricList(['acc', MetricList(['loss'])])
        self.assertTrue(metric.metric_list[0].name == 'acc')
        self.assertTrue(metric.metric_list[1].name == 'loss')

    def test_default_acc(self):
        metric = MetricList(['acc'])
        self.assertTrue(metric.metric_list[0].name == 'acc', msg='acc not in: ' + str(metric.metric_list))

    def test_default_loss(self):
        metric = MetricList(['loss'])
        self.assertTrue(metric.metric_list[0].name == 'loss', msg='loss not in: ' + str(metric.metric_list))

    def test_default_epoch(self):
        metric = MetricList(['epoch'])
        self.assertTrue(metric.metric_list[0].name == 'epoch', msg='loss not in: ' + str(metric.metric_list))

    def test_process(self):
        my_mock = Metric('test')
        my_mock.process = Mock(return_value={'test': -1})
        metric = MetricList([my_mock])
        result = metric.process({'state': -1})
        self.assertEqual({'test': -1}, result)
        my_mock.process.assert_called_once_with({'state': -1})

    def test_process_final(self):
        my_mock = Metric('test')
        my_mock.process_final = Mock(return_value={'test': -1})
        metric = MetricList([my_mock])
        result = metric.process_final({'state': -1})
        self.assertEqual({'test': -1}, result)
        my_mock.process_final.assert_called_once_with({'state': -1})

    def test_train(self):
        my_mock = Metric('test')
        my_mock.train = Mock(return_value=None)
        metric = MetricList([my_mock])
        metric.train()
        my_mock.train.assert_called_once()

    def test_eval(self):
        my_mock = Metric('test')
        my_mock.eval = Mock(return_value=None)
        metric = MetricList([my_mock])
        metric.eval()
        my_mock.eval.assert_called_once()

    def test_reset(self):
        my_mock = Metric('test')
        my_mock.reset = Mock(return_value=None)
        metric = MetricList([my_mock])
        metric.reset({'state': -1})
        my_mock.reset.assert_called_once_with({'state': -1})


class TestAdvancedMetric(unittest.TestCase):
    def test_empty_methods(self):
        metric = AdvancedMetric('test')

        self.assertTrue(metric.process_train() is None)
        self.assertTrue(metric.process_final_train() is None)
        self.assertTrue(metric.process_validate() is None)
        self.assertTrue(metric.process_final_validate() is None)

    def test_train(self):
        metric = AdvancedMetric('test')
        metric.process_train = Mock()
        metric.process_final_train = Mock()

        metric.train()
        metric.process('testing')
        metric.process_train.assert_called_once_with('testing')

        metric.process_final('testing')
        metric.process_final_train.assert_called_once_with('testing')

    def test_eval(self):
        metric = AdvancedMetric('test')
        metric.process_validate = Mock()
        metric.process_final_validate = Mock()

        metric.eval()
        metric.process('testing')
        metric.process_validate.assert_called_once_with('testing')

        metric.process_final('testing')
        metric.process_final_validate.assert_called_once_with('testing')<|MERGE_RESOLUTION|>--- conflicted
+++ resolved
@@ -1,19 +1,11 @@
 import unittest
 from unittest.mock import Mock
 
-<<<<<<< HEAD
 import torch
+
 import torchbearer
-from torchbearer.metrics import MetricFactory, MetricList, Metric, MetricTree, AdvancedMetric
+from torchbearer.metrics import MetricList, Metric, MetricTree, AdvancedMetric
 from torchbearer.metrics.primitives import CategoricalAccuracy
-
-class TestMetricFactory(unittest.TestCase):
-    def test_empty_build(self):
-        factory = MetricFactory()
-        self.assertTrue(factory.build() is None)
-=======
-from torchbearer.metrics import MetricList, Metric, MetricTree, AdvancedMetric
->>>>>>> 946bc394
 
 
 class TestMetric(unittest.TestCase):
@@ -30,7 +22,7 @@
         }
         self._state[torchbearer.Y_PRED].requires_grad = True
         self._targets = [1, 1, 1, 0, 0]
-        self._metric = CategoricalAccuracy()
+        self._metric = CategoricalAccuracy().root
 
     def test_requires_grad(self):
         result = self._metric.process(self._state)
