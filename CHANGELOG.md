# Changelog
All notable changes to this project will be documented in this file.

The format is based on [Keep a Changelog](http://keepachangelog.com/en/1.0.0/).

## [Unreleased]
### Added
- Added the ability to pass custom arguments to the tqdm callback
- Added an ignore_index flag to the categorical accuracy metric, similar to nn.CrossEntropyLoss. Usage: ``metrics=[CategoricalAccuracyFactory(ignore_index=0)]``
<<<<<<< HEAD
### Changed
### Deprecated
### Removed
=======
- Added TopKCategoricalAccuracy metric (default for key: top\_5\_acc)
- Added BinaryAccuracy metric (default for key: binary\_acc)
- Added MeanSquaredError metric (default for key: mse)
- Added DefaultAccuracy metric (use with 'acc' or 'accuracy') - infers accuracy from the criterion
### Changed
### Deprecated
### Removed
- Removed the MetricFactory class. Decorators still work in the same way but the Factory is no longer needed.
>>>>>>> 946bc394
### Fixed

## [0.1.7] - 2018-08-14
### Added
- Added visdom logging support to tensorbard callbacks
- Added option to choose tqdm module (tqdm, tqdm_notebook, ...) to Tqdm callback
- Added some new decorators to simplify custom callbacks that must only run under certain conditions (or even just once).
### Changed
- Instantiation of Model will now trigger a warning pending the new Trial API in the next version
- TensorboardX dependancy now version 1.4
### Deprecated
### Removed
### Fixed
- Mean and standard deviation calculations now work correctly for network outputs with many dimensions
- Callback list no longer shared between fit calls, now a new copy is made each fit

## [0.1.6] - 2018-08-10
### Added
- Added a verbose level (options are now 0,1,2) which will print progress for the entire fit call, updating every epoch. Useful when doing dynamic programming with little data.
- Added support for dictionary outputs of dataloader
- Added abstract superclass for building TensorBoardX based callbacks
### Changed
- Timer callback can now also be used as a metric which allows display of specified timings to printers and has been moved to metrics.
- The loss_criterion is renamed to criterion in `torchbearer.Model` arguments.
- The criterion in `torchbearer.Model` is now optional and will provide a zero loss tensor if it is not given.
- TensorBoard callbacks refactored to be based on a common super class
- TensorBoard callbacks refactored to use a common `SummaryWriter` for each log directory
### Deprecated
### Removed
### Fixed
- Standard deviation calculation now returns 0 instead of complex value when given very close samples

## [0.1.5] - 2018-07-30
### Added
- Added a on_validation_criterion callback hook
- Added a DatasetValidationSplitter which can be used to create a validation split if required for datasets like Cifar10 or MNIST
- Added simple timer callback
### Changed
### Deprecated
### Removed
### Fixed
- Fixed a bug where checkpointers would not save the model in some cases
- Fixed a bug with the ROC metric causing it to not work

## [0.1.4] - 2018-07-23
### Added
- Added a decorator API for metrics which allows decorators to be used for metric construction
- Added a default_for_key decorator which can be used to associate a string with a given metric in metric lists
- Added a decorator API for callbacks which allows decorators to be used for simple callback construction
- Added a add_to_loss callback decorator which allows quicker constructions of callbacks that add values to the loss
### Changed
- Changed the API for running metrics and aggregators to no longer wrap a metric but instead receive input
### Deprecated
### Removed
### Fixed

## [0.1.3] - 2018-07-17
### Added
- Added a flag (step_on_batch) to the LR Scheduler callbacks which allows for step() to be called on each iteration instead of each epoch
- Added on_sample_validation and on_forward_validation calls for validation callbacks
- Added GradientClipping callback which simply clips the absolute gradient of the model parameters
### Changed
- Changed the order of the arguments to the lambda function in the EpochLambda metric for consistency with pytorch and other metrics
- Checkpointers now create directory to savepath if it doesn't exist
- Changed the 'on_forward_criterion' callback method to 'on_criterion'
- Changed epoch number in printer callbacks to be consistent with the rest of torchbearer
### Deprecated
### Removed
### Fixed
- Fixed tests which were failing as of version 0.1.2
- Fixed validation_steps not being added to state
- Fixed checkpointer bug when path contained only filename and no directory path
- Fixed console printer bug not printing validation statistics
- Fixed console printer bug calling final_metrics before they existed in state

## [0.1.2] - 2018-06-08
### Added
- Added support for tuple outputs from generators, torchbearer expects output to be length 2. Specifically, x, y = next() is possible, where x and y can be tuples of arbitrary size or depth
- Added support for torch dtypes in torchbearer Model.to(...)
- Added pickle_module and pickle_protocol to checkpointers for consistency with torch.save
### Changed
- Changed the learning rate scheduler callbacks to no longer require an optimizer and to have the proper arguments
### Deprecated
### Removed
### Fixed
- Fixed an issue in GradientNormClipping which raised a warning in PyTorch >= 0.4<|MERGE_RESOLUTION|>--- conflicted
+++ resolved
@@ -7,11 +7,6 @@
 ### Added
 - Added the ability to pass custom arguments to the tqdm callback
 - Added an ignore_index flag to the categorical accuracy metric, similar to nn.CrossEntropyLoss. Usage: ``metrics=[CategoricalAccuracyFactory(ignore_index=0)]``
-<<<<<<< HEAD
-### Changed
-### Deprecated
-### Removed
-=======
 - Added TopKCategoricalAccuracy metric (default for key: top\_5\_acc)
 - Added BinaryAccuracy metric (default for key: binary\_acc)
 - Added MeanSquaredError metric (default for key: mse)
@@ -20,7 +15,6 @@
 ### Deprecated
 ### Removed
 - Removed the MetricFactory class. Decorators still work in the same way but the Factory is no longer needed.
->>>>>>> 946bc394
 ### Fixed
 
 ## [0.1.7] - 2018-08-14
